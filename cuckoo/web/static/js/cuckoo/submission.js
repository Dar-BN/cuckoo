<<<<<<< HEAD
(function(){function r(e,n,t){function o(i,f){if(!n[i]){if(!e[i]){var c="function"==typeof require&&require;if(!f&&c)return c(i,!0);if(u)return u(i,!0);var a=new Error("Cannot find module '"+i+"'");throw a.code="MODULE_NOT_FOUND",a}var p=n[i]={exports:{}};e[i][0].call(p.exports,function(r){var n=e[i][1][r];return o(n||r)},p,p.exports,r,e,n,t)}return n[i].exports}for(var u="function"==typeof require&&require,i=0;i<t.length;i++)o(t[i]);return o}return r})()({1:[function(require,module,exports){
=======
(function(){function e(t,n,r){function s(o,u){if(!n[o]){if(!t[o]){var a=typeof require=="function"&&require;if(!u&&a)return a(o,!0);if(i)return i(o,!0);var f=new Error("Cannot find module '"+o+"'");throw f.code="MODULE_NOT_FOUND",f}var l=n[o]={exports:{}};t[o][0].call(l.exports,function(e){var n=t[o][1][e];return s(n?n:e)},l,l.exports,e,t,n,r)}return n[o].exports}var i=typeof require=="function"&&require;for(var o=0;o<r.length;o++)s(r[o]);return s}return e})()({1:[function(require,module,exports){
>>>>>>> 0f69e0b5
'use strict';

Object.defineProperty(exports, "__esModule", {
	value: true
});
exports.AnalysisInterface = undefined;

var _createClass = function () { function defineProperties(target, props) { for (var i = 0; i < props.length; i++) { var descriptor = props[i]; descriptor.enumerable = descriptor.enumerable || false; descriptor.configurable = true; if ("value" in descriptor) descriptor.writable = true; Object.defineProperty(target, descriptor.key, descriptor); } } return function (Constructor, protoProps, staticProps) { if (protoProps) defineProperties(Constructor.prototype, protoProps); if (staticProps) defineProperties(Constructor, staticProps); return Constructor; }; }();

var _InterfaceControllers = require('./InterfaceControllers');

var InterfaceControllers = _interopRequireWildcard(_InterfaceControllers);

var _FileTree = require('./FileTree');

var FileTree = _interopRequireWildcard(_FileTree);

var _DnDUpload = require('./DnDUpload');

var DnDUpload = _interopRequireWildcard(_DnDUpload);

function _interopRequireWildcard(obj) { if (obj && obj.__esModule) { return obj; } else { var newObj = {}; if (obj != null) { for (var key in obj) { if (Object.prototype.hasOwnProperty.call(obj, key)) newObj[key] = obj[key]; } } newObj.default = obj; return newObj; } }

function _classCallCheck(instance, Constructor) { if (!(instance instanceof Constructor)) { throw new TypeError("Cannot call a class as a function"); } }

// temporary fix for accessing DnDUpload from exterbal modules
// as import doesn't work in the old js files
window.DnDUpload = DnDUpload;

var DEFAULT_ANALYSIS_CONFIG = {
	container: null,
	filetree: FileTree.DEFAULT_FILETREE_CONFIG,
	dndupload: DnDUpload.DEFAULT_UPLOADER_CONFIG
};

function getModuleContext() {
	var id = $('body').attr('id');
	if (id.indexOf('/') > -1) {
		id = id.split('/')[1];
	}
	return id;
}

function createForm(form) {
	var form = new InterfaceControllers.Form(form);
	return form;
}

function createFileTree(element, config) {
	var filetree = new FileTree.FileTree(element, config);
	return filetree;
}

function createDnDUpload(options) {
	var uploader = new DnDUpload.Uploader(options);
	return uploader;
}

var AnalysisInterface = function () {
	function AnalysisInterface(options) {
		_classCallCheck(this, AnalysisInterface);

		this.options = $.extend(true, DEFAULT_ANALYSIS_CONFIG, options);

		this.dndupload = null;
		this.filetree = null;
		this.form = null;

		this.originalData = null;

		this.initialise();
	}

	_createClass(AnalysisInterface, [{
		key: 'initialise',
		value: function initialise() {

			var self = this;
			var context = getModuleContext();

			if (context == 'index') {
				this.dndupload = createDnDUpload(this.options.dndupload);
				this.dndupload.draw();
			}

			if (context == 'pre') {
				this.filetree = createFileTree(this.options.container.querySelector('#filetree'), this.options.filetree);

				this.filetree.loaded = function () {
					self.form = createForm(self.options.form);
				};
			}
		}
	}, {
		key: 'getData',
		value: function getData(extra_properties, stringified) {
			var _self = this;
			var ret = {};

			ret.global = this.form.serialize();
			ret.file_selection = this.filetree.serialize();

			// if we have extra properties, extend the return object
			// with these properties
			if (extra_properties) {
				for (var prop in extra_properties) {
					ret[prop] = extra_properties[prop];
				}
			}

			// filter out properties that are causing the json stringify to fail
			// and throw circular json errors
			ret.file_selection = ret.file_selection.map(function (item) {

				if (item.per_file_options) {
					item.options = item.per_file_options;
					delete item.per_file_options;
				}

				if (item.children) {
					delete item.children;
				}

				item.filename = CuckooWeb.unescapeHTML(item.filename);

				return item;
			});

			// auto stringify using a paremeter flag
			if (stringified) ret = JSON.stringify(ret);

			return ret;
		}
	}]);

	return AnalysisInterface;
}();

exports.AnalysisInterface = AnalysisInterface;

},{"./DnDUpload":2,"./FileTree":3,"./InterfaceControllers":4}],2:[function(require,module,exports){
"use strict";

Object.defineProperty(exports, "__esModule", {
    value: true
});

var _createClass = function () { function defineProperties(target, props) { for (var i = 0; i < props.length; i++) { var descriptor = props[i]; descriptor.enumerable = descriptor.enumerable || false; descriptor.configurable = true; if ("value" in descriptor) descriptor.writable = true; Object.defineProperty(target, descriptor.key, descriptor); } } return function (Constructor, protoProps, staticProps) { if (protoProps) defineProperties(Constructor.prototype, protoProps); if (staticProps) defineProperties(Constructor, staticProps); return Constructor; }; }();

function _classCallCheck(instance, Constructor) { if (!(instance instanceof Constructor)) { throw new TypeError("Cannot call a class as a function"); } }

/*
 * Copyright (C) 2010-2013 Claudio Guarnieri.
 * Copyright (C) 2014-2016 Cuckoo Foundation.
 * This file is part of Cuckoo Sandbox - http://www.cuckoosandbox.org
 * See the file 'docs/LICENSE' for copying permission.
 *
 */

/**
 * An abstract HTML widget for file uploads.
 *
 * Supports:
 *   - Multiple files
 *   - Drag & Drop OR file dialog
 *   - Progress bar
 *   - Minimum size on screen: 300x230
 *
 *   Required parameter `target` takes a CSS selector inside which
 *   the necessary HTML is spawned. Multiple of these widgets can exist on
 *   one page due to OOP.
 */

var debugging = false;

var DEFAULT_UPLOADER_CONFIG = {
    target: null,
    endpoint: null,
    template: null,
    ajax: true,
    templateData: {},
    dragstart: function dragstart() {},
    dragend: function dragend() {},
    drop: function drop() {},
    error: function error() {},
    success: function success() {},
    progress: function progress() {},
    change: function change() {}
};

var Uploader = function () {
    function Uploader(options) {
        _classCallCheck(this, Uploader);

        var _self = this;

        this.options = $.extend({

            target: null,
            endpoint: null,
            template: null,
            ajax: true,
            templateData: {},
            dragstart: function dragstart() {},
            dragend: function dragend() {},
            drop: function drop() {},
            error: function error() {},
            success: function success() {},
            progress: function progress() {},
            change: function change() {}

        }, options);

        this.endpoint = this.options.endpoint;
        this._success_callback = this.options.success;
        this._progress_callback = this.options.progress;

        this._dragstart_callback = this.options.dragstart;
        this._dragend_callback = this.options.dragend;
        this._drop_callback = this.options.drop;
        this._error_callback = this.options.error;
        this._change_callback = this.options.change;

        this._selectors = {
            "uid": "dndupload_" + Uploader.generateUUID(),
            "target": _self.options.target
        };

        this.html = null;

        this._usesTemplate = false;
        this._bound = false;
    }

    /**
     * Clears `target`, appends HTML and binds events (if necessary)
     * @return
     */


    _createClass(Uploader, [{
        key: "draw",
        value: function draw() {

            $(this._selectors["target"]).empty();

            var html = "\n            <div class=\"dndupload\" id=\"" + this._selectors["uid"] + "\">\n                <form id=\"uploader\" action=\"/submit/api/presubmit\" method=\"POST\" enctype=\"multipart/form-data\">\n                    <div id=\"container\">\n                        <svg xmlns=\"http://www.w3.org/2000/svg\" width=\"50\" height=\"43\" viewBox=\"0 0 50 43\">\n                            <path d=\"M48.4 26.5c-.9 0-1.7.7-1.7 1.7v11.6h-43.3v-11.6c0-.9-.7-1.7-1.7-1.7s-1.7.7-1.7 1.7v13.2c0 .9.7 1.7 1.7 1.7h46.7c.9 0 1.7-.7 1.7-1.7v-13.2c0-1-.7-1.7-1.7-1.7zm-24.5 6.1c.3.3.8.5 1.2.5.4 0 .9-.2 1.2-.5l10-11.6c.7-.7.7-1.7 0-2.4s-1.7-.7-2.4 0l-7.1 8.3v-25.3c0-.9-.7-1.7-1.7-1.7s-1.7.7-1.7 1.7v25.3l-7.1-8.3c-.7-.7-1.7-.7-2.4 0s-.7 1.7 0 2.4l10 11.6z\"/>\n                        </svg>\n    \n                        <input type=\"file\" name=\"files[]\" id=\"file\" class=\"holder_input\" data-multiple-caption=\"{count} files selected\" multiple=\"\">\n                        <label for=\"file\" id=\"info\">\n                            <strong>Choose files</strong>\n                            <span class=\"box__dragndrop\"> or drag them here</span>.\n                        </label>\n    \n                        <button type=\"submit\" class=\"holder_button\">Upload</button>\n    \n                        <progress id=\"uploadprogress\" min=\"0\" max=\"100\" value=\"0\">0</progress>\n                    </div>\n                </form>\n            </div>\n        ";

            if (this.options.template) {
                this._usesTemplate = true;

                this.options.templateData.uid = this._selectors["uid"];

                if (!this.options.templateData['inputName']) {
                    this.options.templateData.inputName = 'files';
                }

                var html = this.options.template(this.options.templateData);
            }

            $(this._selectors["target"]).append(html);
            if (!this._bound) this._bind();
        }

        /**
         * Builds references to form elements and creates events.
         * @return
         */

    }, {
        key: "_bind",
        value: function _bind() {
            var _self = this;
            var holder = document.querySelector("div#" + _self._selectors["uid"]);

            // save references to the HTML tags that belong exclusively to this widget in
            // _self._selectors to avoid global namespace pollution.
            _self._selectors["holder"] = holder;
            _self._selectors["progress"] = document.querySelector(_self._selectors["target"]).querySelector("progress#uploadprogress");

            _self._selectors["upload"] = holder.querySelector("upload");
            _self._selectors["form"] = holder.querySelector("form#uploader");

            // test the current browser capabilities
            _self._selectors["tests"] = {
                filereader: typeof FileReader != "undefined",
                dnd: "draggable" in document.createElement("span"),
                formdata: !!window.FormData,
                progress: "upload" in new XMLHttpRequest()
            };

            // keeping track of informative HTML tags
            _self._selectors["support"] = {
                filereader: document.getElementById("filereader"),
                formdata: document.getElementById("formdata"),
                progress: document.getElementById("progress")
            };

            "filereader formdata progress".split(" ").forEach(function (api) {

                if (_self._selectors["tests"][api] === false) {
                    if (!_self._selectors["support"][api]) return;
                    _self._selectors["support"][api].className = "fail";
                } else {
                    if (!_self._selectors["support"][api]) return;
                    _self._selectors["support"][api].className = "hidden";
                }
            });

            // listen for changes on the input tag. If a user choose a file manually; fire the
            // form submit programmatically

            _self._selectors["holder"].querySelector('input[type="file"]').addEventListener("change", function (e) {

                // console.log(_self);
                // return;

                if (_self.options.ajax) {

                    var event = document.createEvent("HTMLEvents");
                    event.initEvent("submit", true, true);
                    _self._selectors["form"].dispatchEvent(event);
                    _self._change_callback(_self, holder);
                } else {

                    $(_self._selectors["form"]).submit();
                }
            });

            // do our own thing when the form is submitted

            $(_self._selectors["form"]).bind('submit', function (event) {

                if (_self.options.ajax) {
                    event.preventDefault();
                    this._process_files();
                }
            }.bind(this));

            // test for drag&drop
            if (_self._selectors["tests"].dnd) {
                // change appearance while drag&dropping
                holder.querySelector("form#uploader").ondragover = function () {
                    this.className = "hover";
                    _self._dragstart_callback(_self, holder);
                    return false;
                };

                holder.querySelector("form#uploader").ondragend = function () {
                    this.className = "";
                    return false;
                };

                // holder.querySelector("form#uploader").ondragstart = function() {
                //     console.log('drag start');
                // }

                ["dragleave", "dragend", "drop"].forEach(function (event) {
                    holder.querySelector("form#uploader").addEventListener(event, function () {
                        //form.classList.remove( "is-dragover" );
                        this.classList.remove("hover");
                        _self._dragend_callback(_self, holder);
                    });
                });

                // process the files on drop
                holder.querySelector("form#uploader").ondrop = function (e) {
                    this.className = "";

                    if (_self.options.ajax) {

                        e.preventDefault();
                        var dropCallbackOutput = _self._drop_callback(_self, holder);

                        // if this callback returns 'false', don't process the file directly. This 
                        // controls auto-uploading from the configuration. Developer can now
                        // embed an upload-trigger himself, if wanted.
                        if (dropCallbackOutput === false) return;

                        _self._process_files(e.dataTransfer.files);
                    } else {

                        if (e.dataTransfer.files) {
                            _self._selectors["holder"].querySelector('input[type="file"]').files = e.dataTransfer.files;
                        }
                    }
                };
            } else {

                this._selectors["upload"].className = "hidden";
                this._selectors["upload"].querySelector("input").onchange = function () {

                    if (_self.options.ajax) {
                        _self._process_files(this.files);
                    }
                };
            }

            this._bound = true;
        }

        /**
         * Reads the files and creates FormData
         * @return
         */

    }, {
        key: "_process_files",
        value: function _process_files(files) {

            if (debugging) return;

            var _self = this;
            var formdata = new FormData();

            if (_self._selectors["holder"].querySelector('input[type="file"]').files && !files) {
                formdata = new FormData(_self._selectors["form"]);
            } else {

                for (var i = 0; i < files.length; i++) {
                    formdata.append("files[]", files[i]);
                }
            }

            if (formdata) {
                this._upload(formdata);
            }
        }

        /**
         * Sends FormData to the endpoint
         * @return
         */

    }, {
        key: "_upload",
        value: function _upload(formdata) {
            var _self = this;
            var xhr = new XMLHttpRequest();

            formdata["type"] = "files";

            xhr.open('POST', this.endpoint);

            // update progress bar when server response is received
            xhr.onload = function () {
                _self._selectors["progress"].value = _self._selectors["progress"].innerHTML = 100;

                // fire a callback passing along the progress status
                if (_self._progress_callback) {
                    _self._progress_callback.bind(_self, 100, document.querySelector("div#" + _self._selectors["uid"]))();
                }
            };

            xhr.onreadystatechange = function () {
                if (xhr.readyState === 4) {

                    if (xhr.status == 200) {

                        // _self.display_text("Done");

                        setTimeout(function () {
                            _self._success_callback(xhr, document.querySelector("div#" + _self._selectors["uid"]));
                        }, 600);
                    } else if (xhr.status == 0) {} else {
                        // _self.display_text(`Error: http.status = ${xhr.status} OR response.status not OK`);
                        _self._error_callback(_self, document.querySelector("div#" + _self._selectors["uid"]));
                    }
                }
            };

            // update progress bar while uploading
            if (this._selectors["tests"].progress) {
                xhr.upload.onprogress = function (event) {
                    if (event.lengthComputable) {
                        var complete = event.loaded / event.total * 100 | 0;
                        _self._selectors["progress"].value = _self._selectors["progress"].innerHTML = complete;

                        // fire a callback passing along the progress status
                        if (_self._progress_callback) {
                            _self._progress_callback.bind(_self, 100, document.querySelector("div#" + _self._selectors["uid"]))();
                        }
                    }
                };
            }

            xhr.send(formdata);
        }

        /**
         * Generates UUID
         * @return
         */

    }], [{
        key: "generateUUID",
        value: function generateUUID() {
            return new Date().getTime();
        }
    }]);

    return Uploader;
}();

exports.Uploader = Uploader;
exports.DEFAULT_UPLOADER_CONFIG = DEFAULT_UPLOADER_CONFIG;

},{}],3:[function(require,module,exports){
'use strict';

Object.defineProperty(exports, "__esModule", {
	value: true
});

var _createClass = function () { function defineProperties(target, props) { for (var i = 0; i < props.length; i++) { var descriptor = props[i]; descriptor.enumerable = descriptor.enumerable || false; descriptor.configurable = true; if ("value" in descriptor) descriptor.writable = true; Object.defineProperty(target, descriptor.key, descriptor); } } return function (Constructor, protoProps, staticProps) { if (protoProps) defineProperties(Constructor.prototype, protoProps); if (staticProps) defineProperties(Constructor, staticProps); return Constructor; }; }();

function _classCallCheck(instance, Constructor) { if (!(instance instanceof Constructor)) { throw new TypeError("Cannot call a class as a function"); } }

/*
	@param Object config (filetree configuration):
	{
		config: {
			label: String, => namespace of this filetree
			autoExpand: Boolean, => expands filetree on init
			nameKey: String, => key of the filename
			isDirectory: Function (returns Boolean) => test function for determining directories from files
		},
		load: {
			serialize: Function (returns Object) => serializes / formats incoming JSON
		},
		transform: {
			file: Function (returns DOM), => transforms a rendered file
			folder: Function (returns DOM) => transforms a rendered folder
		},
		events: {
			folder_click: Function (callback), => dispatched when user clicks a folder
			file_click: Function (callback), => dispatched when user clicks a file
			select: Function (callback) => dispatched when user selects a file
		}
	}

 */

var DEFAULT_FILETREE_CONFIG = {
	// global config
	config: {
		// namespace of this filetree (identifier) - String
		label: 'ft',
		// auto expansion of files on init - Boolean
		autoExpand: false,
		// reference to the sidebar wrapper - DOM
		sidebar: null,
		// name of the key containing the file name - String
		nameKey: 'filename',
		// function determining a file from a folder using object properties - Function (ret Boolean)
		isDirectory: function isDirectory(item) {
			return item.type === 'directory';
		}
	},
	// options for retrieving HTTP data, like files
	load: {
		url: null,
		method: null,
		params: {},
		// function formatting incoming responses from HTTP request - Function (ret ResponseObject)
		serialize: function serialize(response) {
			return response;
		}
	},
	// options for custom formatting of drawn elements
	transform: {
		// function that transform a drawn file element - Function (ret DOM)
		file: function file(el, controller) {
			return el;
		},
		// function that transforms a drawn folder element - Function (ret DOM)
		folder: function folder(el, controller) {
			return el;
		}
	},
	// custom event hooks
	events: {
		// gets fired when clicked on a folder
		folder_click: function folder_click(expanded) {},
		// gets fired when clicked on a file
		file_click: function file_click() {},
		// gets fired when selected an item
		select: function select(item, selection) {},
		// gets fired when JSON is done loading
		ready: function ready() {}
	},
	// handlebars templates
	templates: {},
	after: {
		detailView: function detailView() {},
		selectionView: function selectionView() {}
	}
};

var itemIndex = 0; // global item index
var detailTemplate = HANDLEBARS_TEMPLATES['submission-file-detail'];
var selectionTemplate = HANDLEBARS_TEMPLATES['submission-selection-list'];

// returns name of the item
function getItemName(item) {
	var name = item.name;
	if (this.options.config.nameKey) {
		name = item[this.options.config.nameKey];
	}
	return CuckooWeb.escapeHTML(name);
}

function createSelectable(item, name, text) {

	var id = name + '-' + item.filetree.index;
	var _$c = document.createElement('input');
	var _$l = document.createElement('label');
	var _$s = document.createElement('span');

	_$s.innerHTML = text;

	_$c.setAttribute('type', 'checkbox');
	_$c.setAttribute('id', name + '-' + item.filetree.index);
	_$l.setAttribute('for', name + '-' + item.filetree.index);
	_$l.setAttribute('data-index', item.filetree.index);
	_$c.setAttribute('value', item.filetree.index);

	// deselect duplicates if they're selected.
	if (item.duplicate) {
		item.selected = false;
	}

	if (item.selected) {
		_$c.setAttribute('checked', true);
	}

	_$l.appendChild(_$c);
	_$l.appendChild(_$s);

	return _$l;
}

// creates a folder (list) item
function createFolder(item, controller) {

	var _$ = document.createElement('li');
	var _$s = document.createElement('strong');
	var _$d = document.createElement('div');
	var _$c = createSelectable(item, controller.options.config.label, getItemName.call(controller, item));

	_$.appendChild(_$s);
	_$d.appendChild(_$c);
	_$s.appendChild(_$d);

	_$d.setAttribute('data-type', 'folder');

	return controller.transform('folder', _$, item);
}

// creates a file (list) item
function createFile(item, controller) {

	var _$ = document.createElement('li');
	var _$d = document.createElement('div');
	var _$c = createSelectable(item, controller.options.config.label, getItemName.call(controller, item));

	_$.appendChild(_$d);
	_$d.appendChild(_$c);
	_$d.setAttribute('data-type', 'file');

	return controller.transform('file', _$, item);
}

// takes an array of items, and constructs a child list item
// decides kind of checking towards a defined property ('children')
// passes along entire item object for custom hooks
function build(items, parent) {

	var self = this;
	var folder;
	var file;
	var list;

	// directory / file detection logics
	// this function decides whether it is or isn't a directory
	function isDirectory(item) {
		if (!self.options.config.isDirectory) {
			return item.hasOwnProperty('children');
		} else {
			return self.options.config.isDirectory(item);
		}
	}

	for (var i in items) {

		var item = items[i];
		itemIndex += 1;

		item.filetree = {
			index: itemIndex,
			is_directory: isDirectory(item),
			is_package: false,
			el: null
		};

		if (!item.preview) {
			item.filetree.is_directory = false;
			item.filetree.is_package = true;
		}

		if (isDirectory.call(this, item)) {
			folder = createFolder(item, this);
			list = build.call(this, item.children, document.createElement('ul'));
			parent.appendChild(folder);
			var ref = folder.getElementsByTagName('strong')[0];
			ref.parentNode.insertBefore(list, ref.nextSibling);
			item.filetree.el = folder;
		} else {
			file = createFile(item, this);
			parent.appendChild(file);
			item.filetree.el = file;
		}

		if (item.duplicate) {
			item.filetree.el.classList.add('is-duplicate');
		}
	}

	return parent;
}

// iterates over the dom
function iterateDOM(ul, level, transform) {

	ul.contents('li').each(function () {
		if ($(this).children('ul').length) {
			transform.call($(this).children('ul'), level);
			iterateDOM($(this).children('ul'), level + 1, transform);
		}
	});
}

// folder click handler
function onFolderClick(e, fileTree) {

	var isExpanded = false;

	if ($(this).parent().hasClass('expanded')) {
		$(this).parent().removeClass('expanded');
	} else {
		$(this).parent().addClass('expanded');
		isExpanded = true;
	}

	if (fileTree.options.events['folder_click']) fileTree.options.events['folder_click'](isExpanded);
}

// file click handler
function onFileClick(e, fileTree) {
	// handle link click
	if (fileTree.options.events['file_click']) fileTree.options.events['file_click']();
}

// bubbles down a selection, so if you would check a folder,
// than all files inside that folder would get selected
// automatically
function bubbleSelection(arr, checked) {

	arr.forEach(function (item) {

		item.selected = checked;
		$(item.filetree.el).find('input').prop('checked', checked);

		if (item.children) {
			bubbleSelection(item.children, checked);
		}
	});
}

// bubbles up a selection, works kind of the same as
// bubbleSelection, but then the other direction around.
function bubbleItemParentsUp(item, cb) {

	function iterate(item) {

		if (cb) cb(item);

		if (item && item.parent) {
			iterate(item.parent);
		}
	}

	if (item) iterate(item);
}

// filters out extensions
function getExtensions(selection) {

	var ignore = ['DS_Store'];
	var re = /(?:\.([^.]+))?$/;
	var exts = [];
	var ext = void 0;
	var parts = void 0;

	selection.forEach(function (item) {
		ext = re.exec(item.filename);
		if (ext.index > 0 && exts.indexOf(ext[1]) == -1) {
			if (typeof ext[1] !== 'string') return;
			exts.push(ext[1]);
		}
	});

	return exts;
}

// generic function for marking / unmarking parent containers
// that have selected childs.
function parentSelectedState(item, checked) {

	// if we have no checked property, assign checked to be the value
	// of item.selected
	if (!checked) {
		checked = item.selected;
	}

	if (!item) {
		return;
	}

	if (checked) {

		bubbleItemParentsUp(item.parent, function (item) {
			$(item.filetree.el).find('label:first').addClass('has-selected-child');
		});
	} else {

		bubbleItemParentsUp(item.parent, function (item) {

			var has_selected_child = false;

			if (item.children) {
				item.children.forEach(function (child) {
					if (child.selected) has_selected_child = true;
				});
			}

			if (!has_selected_child) {
				$(item.filetree.el).find('label:first').removeClass('has-selected-child');
			}
		});
	}
}

// handles a file / folder selection
function selectHandler(checked, index, filetree) {

	var item = filetree.getIndex(index);

	item.selected = checked;

	if (item.children) {
		bubbleSelection(item.children, checked);
	}

	if (filetree.options.events.select) {
		filetree.options.events.select.call(filetree, item, filetree.findByProperty('selected', true));
	}

	if ($(this).parent().hasClass('custom-checkbox')) {
		$(item.filetree.el).find('input:checkbox').prop('checked', checked);
	}

	if (filetree.activeIndex && filetree.activeIndex == item.filetree.index) {
		$(filetree.options.config.sidebar).find('header input:checkbox').prop('checked', checked);
	}

	if (item.parent) {
		parentSelectedState(item, checked);
	}

	filetree.update();

	if (filetree.selectionViewActive) {
		filetree.selectionView();
	}
}

// handles a search (in the selection view)
function searchHandler(value, selection, filetree) {

	var list = $(this).find('#selection-overview');
	list.find('[data-index]').removeClass('hidden');

	if (value.length > 0) {

		list.find('[data-index]').addClass('hidden');

		var searched = selection.filter(function (item) {
			return item.filename.toLowerCase().indexOf(value.toLowerCase()) > -1;
		}).map(function (item) {
			return '[data-index=' + item.filetree.index + ']';
		});

		list.find(searched.join(',')).removeClass('hidden');

		if (!searched.length) {
			list.find('.no-results').removeClass('hidden');
		} else {
			list.find('.no-results').addClass('hidden');
		}
	} else {
		list.find('.no-results').addClass('hidden');
	}
}

// utility function couning folder sizes
function folderSize(folder) {

	var size = 0;
	if (!folder) return;
	function countChildren(children) {
		for (var child in children) {
			if (children[child].size) {
				size += parseInt(children[child].size);
			}
			if (children[child].children) {
				countChildren(children[child].children);
			}
		}
	}

	countChildren(folder.children);

	return size;
}

// detects whether strings exceed a certain length
// and degrades them gracefully so they will not
// interfere with the exisiting layout.
function ellipseText(str, treshold) {
	if (!treshold) {
		return str;
	}
	return S(str).truncate(treshold).s;
}

var FileTree = function () {
	function FileTree(el, options) {
		_classCallCheck(this, FileTree);

		this.el = el;
		this.options = options;
		this.data = null;

		this.selectionViewActive = false;
		this.detailViewActive = false;
		this.activeIndex = null;

		// loaded
		this.loaded = null;

		// tiny configuration handlers
		this.interactionHandlers = {
			expandAllFolders: function expandAllFolders() {
				$(this.el).find('[data-type="folder"]').parent().not('.skip-auto-expand').addClass('expanded');
				this.update();
			},
			collapseAllFolders: function collapseAllFolders() {
				$(this.el).find('.expanded').removeClass('expanded');
				this.update();
			},
			selectAll: function selectAll() {
				bubbleSelection(this.data.children, true);
				this.update();
				this.selectionView();
			},
			deselectAll: function deselectAll() {
				bubbleSelection(this.data.children, false);
				$(this.el).find('.has-selected-child').removeClass('has-selected-child');
				this.update();
				this.selectionView();
			},
			showSelection: function showSelection() {
				this.selectionView();
			}
		};

		if (this.options.load.url) this.load(this.options.load.url, this.options.load.params);
	}

	_createClass(FileTree, [{
		key: 'initialise',
		value: function initialise(data) {

			this.data = {
				children: data
			};

			this.construct();

			if (this.options.events.ready) this.options.events.ready.call(this);
			if (this.options.config.autoExpand) this.interactionHandlers.expandAllFolders.call(this);
		}

		// builds the HTML from the data set

	}, {
		key: 'construct',
		value: function construct() {

			itemIndex = 0;
			this.el.innerHTML = '';

			var html = build.call(this, this.data.children, document.createElement('ul'));
			this.el.appendChild(html);

			this.connectListeners();
			this.update();
			this.selectionView();

			this.each(function (item) {
				if (item.parent) {
					parentSelectedState(item, item.selected);
				}
			});
		}

		// binds event (click) listeners

	}, {
		key: 'connectListeners',
		value: function connectListeners() {

			var self = this;

			$(this.el).find('li div').bind('click', function (e) {

				var type = $(this).data('type');
				var index = $(this).find('[data-index]').data('index');
				var item = null;

				if (type == 'file') {
					self.detailView(self.getIndex(index));
				}
			});

			$(this.el).find('[data-type="folder"]').bind('click', function (e) {
				e.preventDefault();
				onFolderClick.call(this, e, self);
			});

			$(this.el).find('[data-type="file"]').bind('click', function (e) {
				e.preventDefault();
				onFileClick.call(this, e, self);
			});

			$(this.el).find('label').bind('click', function (e) {
				e.stopPropagation();
			});

			$(this.el).find('input:checkbox').on('change', function (e) {
				selectHandler.call(this, $(this).is(':checked'), $(this).parent().data('index'), self);
			});

			$("*[href^='filetree:']").bind('click', function (e) {
				e.preventDefault();
				var controlName = $(this).attr('href').split(':')[1];
				if (self.interactionHandlers.hasOwnProperty(controlName)) {
					self.interactionHandlers[controlName].call(self);
				}
			});
		}
	}, {
		key: 'update',
		value: function update() {
			$('[data-value^="filetree:totalFilesCount"]').text(itemIndex);
			$('[data-value^="filetree:selectedFilesCount"]').text(this.findByProperty('selected', true).length);
		}

		// loads file json

	}, {
		key: 'load',
		value: function load(url, properties) {
			var _this = this;

			var self = this;

			// response handler
			function handleResponse(response) {

				// configurable callback
				if (self.options.load.serialize) {
					response = self.options.load.serialize(response);
				}

				// programmatable callback loaded
				if (self.loaded && typeof self.loaded === 'function') {
					self.loaded(response);
				}

				self.initialise(response);
			}

			if (!properties) {
				$.get(url).done(handleResponse);
			} else {
				CuckooWeb.api_post("/submit/api/filetree/", properties, handleResponse, function (err) {
					if (self.options.load.error) {
						self.options.load.error.apply(_this, err);
					}
				});
			}

			return this;
		}

		// applies a custom transform to an element from internal options

	}, {
		key: 'transform',
		value: function transform(name, el, item) {
			if (this.options.transform[name]) {
				return this.options.transform[name].call(item, el, this);
			}
			return el;
		}

		// returns an item with index [index]

	}, {
		key: 'getIndex',
		value: function getIndex(index) {

			var ret = undefined;
			if (!this.data) return ret;

			function find(arr) {
				var result;

				arr.forEach(function (item) {

					if (result) return;

					if (item.filetree.index == index) {
						result = item;
					} else {
						if (item.children) {
							result = find(item.children);
						}
					}
				});

				return result;
			}

			return find(this.data.children, index);
		}

		// returns a set of items with property [property] = value [value]

	}, {
		key: 'findByProperty',
		value: function findByProperty(property, value, arr) {

			var ret = [];

			if (!this.data) return ret;

			function find(arr) {
				arr.forEach(function (item) {

					if (item.children) {
						find(item.children);
					}

					if (item[property] === value) ret.push(item);
				});
			}

			find(this.data.children);

			return ret;
		}
	}, {
		key: 'detailView',
		value: function detailView(item) {

			var self = this;

			if (item.type === 'directory') return;

			var html = detailTemplate({
				item: item
			});

			this.selectionViewActive = false;
			this.detailViewActive = true;
			this.activeIndex = item.filetree.index;

			this.options.config.sidebar.innerHTML = html;

			$(this.options.config.sidebar).find('header input:checkbox').bind('change', function () {
				selectHandler.call(this, $(this).is(':checked'), item.filetree.index, self);
			});

			this.options.after.detailView.call(item, this.options.config.sidebar, this);
		}
	}, {
		key: 'selectionView',
		value: function selectionView() {

			var self = this;

			// this variable sets a treshold for the max size of a string
			// before it will break the layout.
			var str_treshold = 30;

			var selected = this.findByProperty('selected', true);
			var extensions = getExtensions(selected);

			selected.forEach(function (item) {

				// will only ellipsify text if needed, exposing
				// a new parameter 'fname_short'. this is checked
				// conditionally by Handlebars.
				if (item.filename && item.filename.length > str_treshold) {
					item.fname_short = ellipseText(item.filename, str_treshold);
				}

				// same goes for the relative path
				if (item.relapath && item.relapath.length > str_treshold) {
					// allow treshold + 10, since this text has more space.
					item.rpath_short = ellipseText(item.relapath, str_treshold + 10);
				}
			});

			var html = selectionTemplate({
				selection: selected,
				empty: selected.length <= 0,
				extensions: extensions
			});

			this.detailViewActive = false;
			this.activeIndex = null;
			this.selectionViewActive = true;

			this.options.config.sidebar.innerHTML = html;

			$(this.options.config.sidebar).find('a').bind('click', function (e) {
				e.preventDefault();
				var item = self.getIndex(parseInt($(this).attr('href')));
				self.detailView(item);
			});

			$(this.options.config.sidebar).find('#search-selection').bind('keyup', function (e) {
				searchHandler.call(self.options.config.sidebar, this.value, selected, self);
				$(self.options.config.sidebar).find('.extension-select select').find('option:first-child').prop('selected', true);
				$(self.options.config.sidebar).find('.extension-select select').addClass('none-selected');
			});

			$(this.options.config.sidebar).find('.extension-select select').bind('change', function (e) {
				searchHandler.call(self.options.config.sidebar, '.' + this.value, selected, self);
				$(self.options.config.sidebar).find('#search-selection').val('');
				$(self.options.config.sidebar).find('.extension-select select').removeClass('none-selected');
			});

			this.options.after.selectionView.call(selected, this.options.config.sidebar, this);
		}
	}, {
		key: 'serialize',
		value: function serialize() {

			function diff(changed_properties, per_file_options) {
				var ret = {};

				for (var prop in changed_properties) {
					ret[changed_properties[prop]] = per_file_options[changed_properties[prop]];
				}

				return ret;
			}

			var selection = this.findByProperty('selected', true);
			return selection.map(function (item) {
				var ret = {};
				for (var prop in item) {
					if (prop !== 'filetree') {
						ret[prop] = item[prop];
					}
				}
				return ret;
			}).map(function (item) {

				var per_file_options = {};

				item.options = diff(item.changed_properties, item.per_file_options);

				// deletes all filetree specific properties from this item
				// (the properties that are sent out as JSON)
				if (item.filetree) delete item.filetree;

				// if(item.changed_properties)
				// 	delete item.changed_properties;

				if (item.parent) delete item.parent;

				if (item.fname_short) delete item.fname_short;

				if (item.rpath_short) delete item.rpath_short;

				return item;
			});
		}

		// iterator: each'es over the loaded data set

	}, {
		key: 'each',
		value: function each(callback) {

			function iterate(arr, cb) {

				arr.forEach(function (item) {

					if (item.children) {
						iterate(item.children, callback);
					}

					if (cb && typeof cb === 'function') cb(item);
				});
			}

			iterate(this.data.children, callback);
		}

		// static iterator: throw in any 'children[Array]' nested array (or for this particular case:
		// a json string representing a file structure) to loop it through

	}], [{
		key: 'iterateFileStructure',
		value: function iterateFileStructure(arr, callback) {

			var level = 0;

			function iterate(arr, cb, parent) {

				arr.forEach(function (item, i) {

					// appends the parent to the item
					if (parent) {
						item.parent = parent;
					}

					if (item.children) {
						iterate(item.children, callback, item);
					}

					if (cb && typeof cb === 'function') cb(item);
				});
			}

			iterate(arr, callback);
		}
	}, {
		key: 'getParentContainerName',
		value: function getParentContainerName(item) {
			// this function will bubble up all 'parent' entities until we reach
			// the first level. This is considered to be the 'parent' item.

			var ret = {};

			function bubbleUp(parent) {
				if (parent.parent) {
					bubbleUp(parent.parent);
				} else {
					ret = parent;
				}
			}

			if (item.parent) {
				bubbleUp(item.parent);
			}

			return ret;
		}
	}]);

	return FileTree;
}();

// creates a tiny data label


function Label(name, content, elementTagName) {
	if (!elementTagName) elementTagName = 'span';
	var _$ = document.createElement(elementTagName);
	_$.classList.add('label');
	_$.classList.add('label-' + name);
	_$.innerHTML = content;
	return _$;
}

// utility function for humanizing bytes
function humanizeBytes(bytes, si) {
	var thresh = si ? 1000 : 1024;
	if (Math.abs(bytes) < thresh) {
		return bytes + ' B';
	}
	var units = si ? ['kB', 'MB', 'GB', 'TB', 'PB', 'EB', 'ZB', 'YB'] : ['KiB', 'MiB', 'GiB', 'TiB', 'PiB', 'EiB', 'ZiB', 'YiB'];
	var u = -1;
	do {
		bytes /= thresh;
		++u;
	} while (Math.abs(bytes) >= thresh && u < units.length - 1);
	return bytes.toFixed(1) + ' ' + units[u];
}

/*
	TimeoutError: QueuePool limit of size 5 overflow 10 reached, connection timed out, timeout 30
	[31/Jan/2017 13:19:47] "GET /submit/pre/25/ HTTP/1.1" 500 10890
	- Broken pipe from ('127.0.0.1', 60662)
 */

exports.FileTree = FileTree;
exports.Label = Label;
exports.humanizeBytes = humanizeBytes;
exports.folderSize = folderSize;
exports.DEFAULT_FILETREE_CONFIG = DEFAULT_FILETREE_CONFIG;

},{}],4:[function(require,module,exports){
'use strict';

Object.defineProperty(exports, "__esModule", {
	value: true
});

var _createClass = function () { function defineProperties(target, props) { for (var i = 0; i < props.length; i++) { var descriptor = props[i]; descriptor.enumerable = descriptor.enumerable || false; descriptor.configurable = true; if ("value" in descriptor) descriptor.writable = true; Object.defineProperty(target, descriptor.key, descriptor); } } return function (Constructor, protoProps, staticProps) { if (protoProps) defineProperties(Constructor.prototype, protoProps); if (staticProps) defineProperties(Constructor, staticProps); return Constructor; }; }();

function _possibleConstructorReturn(self, call) { if (!self) { throw new ReferenceError("this hasn't been initialised - super() hasn't been called"); } return call && (typeof call === "object" || typeof call === "function") ? call : self; }

function _inherits(subClass, superClass) { if (typeof superClass !== "function" && superClass !== null) { throw new TypeError("Super expression must either be null or a function, not " + typeof superClass); } subClass.prototype = Object.create(superClass && superClass.prototype, { constructor: { value: subClass, enumerable: false, writable: true, configurable: true } }); if (superClass) Object.setPrototypeOf ? Object.setPrototypeOf(subClass, superClass) : subClass.__proto__ = superClass; }

function _classCallCheck(instance, Constructor) { if (!(instance instanceof Constructor)) { throw new TypeError("Cannot call a class as a function"); } }

// TEMPLATES
var TEMPLATES = {
	TopSelect: HANDLEBARS_TEMPLATES['control-top-select'],
	SimpleSelect: HANDLEBARS_TEMPLATES['control-simple-select'],
	ToggleList: HANDLEBARS_TEMPLATES['control-toggle-list']

	// renders two interface controllers onto one row
};
var Split = function () {
	function Split(elements) {
		_classCallCheck(this, Split);

		this.elements = [];

		for (var el in elements) {
			this.add(elements[el]);
		}
	}

	_createClass(Split, [{
		key: 'add',
		value: function add(element) {

			if (!element instanceof UserInputView) {
				console.error('Split only takes in UserInputControllers');
				return;
			}

			element.view.split_view = this;
			this.elements.push(element);
		}
	}, {
		key: 'draw',
		value: function draw() {

			var el = document.createElement('div');
			el.classList.add('fieldset__split');

			for (var element in this.elements) {
				var html = this.elements[element].view.render();
				el.appendChild(html);
			}
			return el;
		}

		// this is NOT an event handling function.
		// this method persists an event callback to its elements

	}, {
		key: 'on',
		value: function on(event, fn) {
			if (!event || typeof event !== 'string') return;
			if (!fn && typeof fn !== 'function') return;
			this.elements.forEach(function (element) {
				element.on(event, fn);
			});
		}
	}]);

	return Split;
}();

// USERINPUTVIEW


var UserInputView = function () {
	function UserInputView(controller) {
		_classCallCheck(this, UserInputView);

		this.controller = controller;
		this.template = null;
		this.html = null;
		this.model = null;
		this.split_view = null;
		this.callbacks = {};
	}

	_createClass(UserInputView, [{
		key: 'createWrapper',
		value: function createWrapper() {
			var wrap = document.createElement('fieldset');
			wrap.classList.add('flex-form__module');
			wrap.setAttribute('id', this.controller.name);
			return wrap;
		}
	}, {
		key: 'setupModel',
		value: function setupModel(model) {

			if (!this.model) {
				this.model = model;
			} else {
				for (var prop in model) {
					this.model[prop] = model[prop];
				}
			}
		}
	}, {
		key: 'render',
		value: function render() {
			var html = this.template(this.model);
			var wrap = this.createWrapper();
			wrap.innerHTML = html;
			this.html = wrap;
			return wrap;
		}
	}, {
		key: 'runCallbacks',
		value: function runCallbacks() {
			var self = this;
			for (var cb in this.callbacks) {
				if (this.callbacks instanceof Function) this.callbacks[cb].call(this.html, this.controller);
				if (this.callbacks instanceof Array) {
					this.callbacks[cb].forEach(function (callback) {
						if (typeof callback === 'function') callback.call(self.html, self.controller);
					});
				}
			}
		}
	}, {
		key: 'afterRender',
		value: function afterRender(cb) {
			if (!cb) return;
			this.callbacks.afterRender = cb;
		}
	}]);

	return UserInputView;
}();

// USERINPUTCONTROLLER


var UserInputController = function () {
	function UserInputController(config) {
		_classCallCheck(this, UserInputController);

		if (!config) config = {};

		this.config = config;
		this.view = new UserInputView(this);
		this.name = config.name || '';
		this.title = config.title || '';
		this.value = config.value || '';
		this.type = config.type || '';
		this.form = config.form || '';
		this.default = config.default || '';
		this.units = config.units || '';

		this.events = {
			change: [],
			render: [],
			init: []
		};

		if (config.on) {
			for (var prop in config.on) {
				this.on(prop, config.on[prop]);
			}
		}

		// assign default value to value if defined
		if (this.default.length) {
			this.value = this.default;
		}

		this.view.setupModel({
			name: this.name,
			title: this.title,
			controller: this
		});
	}

	_createClass(UserInputController, [{
		key: 'setValue',
		value: function setValue(val, cb) {
			this.value = val;
			this.trigger('change', this.value);
			if (cb) cb();
		}
	}, {
		key: 'getValue',
		value: function getValue() {
			return this.value;
		}
	}, {
		key: 'on',
		value: function on(event, fn) {

			if (!this.events.hasOwnProperty(event) || !fn) return;
			this.events[event].push(fn);

			return this;
		}
	}, {
		key: 'trigger',
		value: function trigger(event, data) {
			var self = this;
			if (!this.events.hasOwnProperty(event)) return;
			this.events[event].forEach(function (fn) {
				fn.call(self, data);
			});

			return this;
		}
	}]);

	return UserInputController;
}();

// SIMPLESELECT CONSTRUCTOR (EXTENDS USERINPUTCONTROLLER)


var SimpleSelect = function (_UserInputController) {
	_inherits(SimpleSelect, _UserInputController);

	function SimpleSelect(config) {
		_classCallCheck(this, SimpleSelect);

		var _this = _possibleConstructorReturn(this, (SimpleSelect.__proto__ || Object.getPrototypeOf(SimpleSelect)).call(this, config));

		_this.options = config.options;

		_this.initialise();
		return _this;
	}

	_createClass(SimpleSelect, [{
		key: 'initialise',
		value: function initialise() {

			var self = this;
			this.view.template = TEMPLATES.SimpleSelect;

			this.view.setupModel({
				options: this.options,
				doc_link: this.config.doc_link
			});

			if (this.default) {
				this.options.forEach(function (opt) {
					if (opt.value == self.default) {
						opt.selected = true;
						self.setValue(self.default);
					}
				});
			}

			this.view.afterRender(function (controller) {
				$(this).find('select').bind('change', function () {
					controller.setValue(this.value);
				});
			});
		}
	}]);

	return SimpleSelect;
}(UserInputController);

// TOPSELECT CONSTRUCTOR (EXTENDS USERINPUTCONTROLLER)


var TopSelect = function (_UserInputController2) {
	_inherits(TopSelect, _UserInputController2);

	function TopSelect(config) {
		_classCallCheck(this, TopSelect);

		if (!config) config = {};

		var _this2 = _possibleConstructorReturn(this, (TopSelect.__proto__ || Object.getPrototypeOf(TopSelect)).call(this, config));

		_this2.options = _this2.config.options;
		_this2.extra_select = _this2.config.extra_select;
		_this2.units = _this2.config.units;

		_this2.initialise();
		return _this2;
	}

	_createClass(TopSelect, [{
		key: 'initialise',
		value: function initialise() {

			var self = this;
			var extra = this.extra_select;
			var totalItems = this.options.length;
			var top_items = [];
			var rest_items = [];

			var snapped = false;

			if (totalItems >= 5) {
				top_items = this.options.slice(0, 5);
				rest_items = this.options.slice(5, totalItems);
			} else {
				top_items = this.options;
			}

			if (this.default) {

				this.options.forEach(function (opt) {

					if (opt.value == self.default) {
						opt.selected = true;
						self.setValue(self.default);
						snapped = true;
					}
				});

				if (!snapped) {
					self.setValue(self.default);
					$(self.view.html).find('.manual-input > input').val(self.getValue());
				}
			}

			// controller configures the view
			this.view.template = TEMPLATES.TopSelect;

			// implement a new method on the view which will deselect radio's
			this.view.deselectRadios = function () {
				$(this.html).find('input:radio').prop('checked', false);
			};

			this.view.unsetCustom = function () {
				$(this.html).find('.manual-input').removeClass('active');
				$(this.html).find('.manual-input > input').val('');
			};

			// implement a new method on the view which will reset the selectbox
			this.view.resetOtherSelect = function () {
				$(this.html).find('select[name="' + this.controller.name + '-other"] option:first-child').prop('selected', true);
			};

			this.view.resetAlternateSelect = function () {
				if (!extra) return;
				$(this.html).find('select#' + extra.name + ' option:first-child').prop('selected', true);
			};

			// create model on view
			this.view.setupModel({
				top_items: top_items,
				rest_items: rest_items,
				extra_select: this.config.extra_select,
				doc_link: this.config.doc_link,
				snapped: snapped
			});

			// hook up interaction things
			this.view.afterRender(function (controller) {

				// this = html	
				// controller = interface base controller

				$(this).find('input:radio').bind('change', function (e) {
					controller.setValue(this.value);
					self.view.resetOtherSelect();
					self.view.resetAlternateSelect();
					self.view.unsetCustom();
				});

				$(this).find('select[name="' + controller.name + '-other"]').bind('change', function (e) {
					controller.setValue(this.value);
					self.view.deselectRadios();
					self.view.resetAlternateSelect();
					self.view.unsetCustom();
				});

				$(this).find('.manual-input > input').bind('keyup', function (e) {
					controller.setValue(this.value);
					$(this).parent().addClass('active');
					self.view.deselectRadios();
					self.view.resetAlternateSelect();
				});

				if (!snapped) {
					$(this).find('.manual-input').addClass('active');
					$(this).find('.manual-input > input').val(self.value);
				}

				// to make the extra input a SEPERATE function,
				// we create a new input controller - without the view -
				// we already have the view. we just need the controller.
				if (extra) {

					var inp = new UserInputController({
						name: extra.name,
						title: extra.title,
						on: extra.on || {}
					});

					if (extra.default) {

						extra.options.forEach(function (opt) {
							if (opt.value == extra.default) {
								opt.selected = true;
								inp.setValue(extra.default);
							}
						});
					}

					if (controller.form) controller.form.add(inp);

					$(controller.view.html).find('select#' + extra.name).bind('change', function (e) {
						inp.setValue($(this).val());
						self.view.deselectRadios();
						self.view.resetOtherSelect();
					});
				}
			});
		}
	}, {
		key: 'getValue',
		value: function getValue() {
			return this.value;
		}
	}]);

	return TopSelect;
}(UserInputController);

// TOGGLE LIST with support for EXTRA USER INPUT


var ToggleList = function (_UserInputController3) {
	_inherits(ToggleList, _UserInputController3);

	function ToggleList(config) {
		_classCallCheck(this, ToggleList);

		var _this3 = _possibleConstructorReturn(this, (ToggleList.__proto__ || Object.getPrototypeOf(ToggleList)).call(this, config));

		_this3.initialised = false;
		_this3.options = config.options;
		_this3.config = config;
		_this3.value = {};
		_this3.custom_options = config.custom_options || {};
		_this3.options_extra_predefined = config.options_extra_predefined || [];

		_this3.events = $.extend(_this3.events, {
			remove: []
		});

		if (_this3.default) {
			var self = _this3;

			_this3.options = _this3.options.map(function (option) {
				option.selected = false;
				if (self.default[option.name] === true) {
					option.selected = true;
				}
				return option;
			});
		}

		_this3.initialise();
		return _this3;
	}

	_createClass(ToggleList, [{
		key: 'initialise',
		value: function initialise() {

			var self = this;
			this.view.template = TEMPLATES.ToggleList;

			this.view.setupModel({
				options: this.options,
				extraOptions: this.config.extraOptions,
				doc_link: this.config.doc_link
			});

			for (var opt in this.options) {
				this.value[this.options[opt].name] = this.options[opt].selected || false;
			}

			this.trigger('init');

			this.view.afterRender(function () {

				$(this).find('input:checkbox').bind('change', function (e) {
					self.onToggleChange.call(this, e, self);
				}).each(function () {
					self.onToggleChange.call(this, null, self);
				});

				if (self.config.extraOptions) {
					self.initialiseExtraOptions();
				}

				self.initialised = true;
			});

			return this;
		}
	}, {
		key: 'setOption',
		value: function setOption(name, val) {
			this.value[name] = val;

			if (this.initialised) {
				this.trigger('change', this.getValue());
			}
		}
	}, {
		key: 'onToggleChange',
		value: function onToggleChange(e, self) {
			var $checkbox = $(this);
			var optName = $checkbox.data('option');
			self.setOption(optName, $checkbox.is(':checked'));
		}
	}, {
		key: 'initialiseExtraOptions',
		value: function initialiseExtraOptions() {

			var self = this;

			var $newOptionName = $(this.view.html).find('table tfoot input[name=new-key]');
			var $newOptionValue = $(this.view.html).find('table tfoot input[name=new-value]');

			$(this.view.html).find('table tfoot input[name=new-key], table tfoot input[name=new-value]').bind('keydown', function (e) {

				var optName = $newOptionName.val();
				var optValue = $newOptionValue.val();

				switch (e.keyCode) {
					case 13:
						self.commit(optName, optValue);
						break;
				}
			});

			if (this.options_extra_predefined.length) {
				this.options_extra_predefined.forEach(function (item) {
					self.commit(item.key, item.value);
				});
			}
		}
	}, {
		key: 'removeTableRow',
		value: function removeTableRow(key) {
			$(this.view.html).find('tr[data-option="' + key + '"]').remove();
		}
	}, {
		key: 'createTableRow',
		value: function createTableRow(key, value) {

			var $row = document.createElement('tr');
			var $key = document.createElement('td');
			var $val = document.createElement('td');
			var $remove = document.createElement('a');
			var $icon = document.createElement('i');

			$remove.classList.add('remove');
			$icon.classList.add('fa');
			$icon.classList.add('fa-remove');

			$remove.appendChild($icon);

			$key.innerHTML = key;
			$val.innerHTML = value;
			$val.appendChild($remove);
			$row.appendChild($key);
			$row.appendChild($val);

			$key.classList.add('key');
			$val.classList.add('value');

			$row.setAttribute('data-option', key);

			return $row;
		}
	}, {
		key: 'commit',
		value: function commit(key, value) {

			var self = this;

			var $newOptionName = $(this.view.html).find('table tfoot input[name=new-key]');
			var $newOptionValue = $(this.view.html).find('table tfoot input[name=new-value]');

			if (this.custom_options.hasOwnProperty(key)) return false;
			if (!key || !value) return false;

			this.custom_options[key] = value;

			var el = this.createTableRow(key, value);
			$(this.view.html).find('table tbody').append(el);

			$(el).find('.remove').bind('click', function (e) {
				e.preventDefault();
				self.remove($(this).parents('tr').data('option'));
				self.trigger('remove', self.getValue());
			});

			// resets and focusses back the input fields
			$newOptionName.val('');
			$newOptionValue.val('');
			$newOptionName.focus();

			this.trigger('change', this.getValue());
		}
	}, {
		key: 'remove',
		value: function remove(key) {
			if (this.custom_options.hasOwnProperty(key)) {
				delete this.custom_options[key];
				this.removeTableRow(key);
			}
		}
	}, {
		key: 'getValue',
		value: function getValue() {

			var list = {};

			for (var opt in this.value) {
				list[opt] = this.value[opt];
			}

			if (this.config.extraOptions) {
				for (var o in this.custom_options) {
					list[o] = this.custom_options[o];
				}
			}

			return list;
		}
	}]);

	return ToggleList;
}(UserInputController);

// FORM CONSTRUCTOR


var Form = function () {
	function Form(config) {
		_classCallCheck(this, Form);

		this.config = config;
		this.fields = {};
		this.container = this.config.container || null;

		this.events = {
			change: [],
			render: []
		};

		this.config.configure.call({
			TopSelect: TopSelect,
			SimpleSelect: SimpleSelect,
			Split: Split,
			ToggleList: ToggleList
		}, this);
	}

	_createClass(Form, [{
		key: 'on',
		value: function on(event, fn) {
			if (!this.events.hasOwnProperty(event) || !fn) return;
			this.events[event].push(fn);
			return this;
		}
	}, {
		key: 'trigger',
		value: function trigger(event, data) {

			var self = this;

			if (!this.events.hasOwnProperty(event)) return;
			this.events[event].forEach(function (fn) {
				fn.call(self, data);
			});

			return this;
		}
	}, {
		key: 'add',
		value: function add(element) {

			var self = this;

			if (element instanceof Array) {
				element.forEach(function (item) {
					if (item instanceof Array) {
						var s = new Split(item);
						self.add(s);
					} else {
						self.add(item);
					}
				});
			} else {
				if (element instanceof UserInputController || element instanceof Split) {
					this.fields[element.name] = element;
					this.fields[element.name].form = this;

					// this hooks a callback listener to a change event 
					// from an included field. if it triggers, it will trigger
					// the form 'change' event. 
					element.on('change', function () {
						self.trigger('change', self.serialize());
					});
				} else {
					console.error('Only elements from instance UserInputController and Split are allowed!');
				}
			}
		}
	}, {
		key: 'draw',
		value: function draw() {

			for (var f in this.fields) {
				var field = this.fields[f];

				if (field instanceof UserInputController) {

					field.view.html = field.view.render();
					this.container.appendChild(field.view.html);
					if (field.view.callbacks.afterRender) field.view.callbacks.afterRender.call(field.view.html, field);
				} else if (field instanceof Split) {
					this.container.appendChild(field.draw());

					for (var el in field.elements) {
						var f = field.elements[el];
						if (f.view.callbacks.afterRender) {
							f.view.callbacks.afterRender.call(f.view.html, f);
						}
					}
				}
			}
		}
	}, {
		key: 'serialize',
		value: function serialize() {
			var ret = {};

			function setValue(key, value) {
				ret[key] = value;
			}

			for (var f in this.fields) {
				var field = this.fields[f];
				if (typeof field.getValue === 'function') {
					setValue(field.name, field.getValue());
				}
				if (field instanceof Split) {
					field.elements.forEach(function (el) {
						if (typeof el.getValue === 'function') setValue(el.name, el.getValue());
					});
				}
			}

			return ret;
		}
	}]);

	return Form;
}();

exports.SimpleSelect = SimpleSelect;
exports.TopSelect = TopSelect;
exports.Split = Split;
exports.ToggleList = ToggleList;
exports.Form = Form;

},{}],5:[function(require,module,exports){
'use strict';

Object.defineProperty(exports, "__esModule", {
	value: true
});

var _createClass = function () { function defineProperties(target, props) { for (var i = 0; i < props.length; i++) { var descriptor = props[i]; descriptor.enumerable = descriptor.enumerable || false; descriptor.configurable = true; if ("value" in descriptor) descriptor.writable = true; Object.defineProperty(target, descriptor.key, descriptor); } } return function (Constructor, protoProps, staticProps) { if (protoProps) defineProperties(Constructor.prototype, protoProps); if (staticProps) defineProperties(Constructor, staticProps); return Constructor; }; }();

function _classCallCheck(instance, Constructor) { if (!(instance instanceof Constructor)) { throw new TypeError("Cannot call a class as a function"); } }

var SubmissionTaskTable = function () {
	function SubmissionTaskTable(options) {
		_classCallCheck(this, SubmissionTaskTable);

		var self = this;

		this.el = options.el;
		this.task_ids = options.task_ids;
		this.interval = null;
		this.refreshRate = options.refreshRate ? options.refreshRate : 1000; // ms
		this.debug = options.debug;
		this.request_pending = false;
		this.onRender = options.onRender ? options.onRender : function () {};

		// debug
		this.stopIntervalling = 1;
		this.curInterval = 0;

		if (this.task_ids.length) {
			this.interval = setInterval(function () {
				self._status();
				self.curInterval += 1;

				// debug
				if (self.debug && self.curInterval == self.stopIntervalling) {
					self._clear();
				}
			}, this.refreshRate);

			self._status();
		}
	}

	// does a status check


	_createClass(SubmissionTaskTable, [{
		key: '_status',
		value: function _status(callback) {

			var self = this;

			// this blocks out making requests if we are already doing a request.
			// this makes every request 'wait' untill all requests did finish.
			if (this.request_pending) return;
			this.request_pending = true;

			this.setStatusText('Getting status...');

			$.ajax({
				url: '/analysis/api/tasks/info/',
				type: 'POST',
				dataType: 'json',
				contentType: "application/json; charset=utf-8",
				data: JSON.stringify({
					"task_ids": self.task_ids
				}),
				success: function success(response) {
					self._data(response);
					self.request_pending = false;
				},
				error: function error(err) {
					self._clear();
					self.setStatusText('There was an error!');
				}
			});
		}

		// processes the data

	}, {
		key: '_data',
		value: function _data(response) {

			this.setStatusText('Done');

			var data = response.data;

			// building the check, but it's always an object,
			// so do some array formatting here, while keeping
			// the correct order.
			if (!(data instanceof Array)) {
				var arr = [];
				for (var d in response.data) {
					arr.push(response.data[d]);
				}
				data = arr.sort(function (a, b) {
					return a.id > b.id;
				});
			}

			// humanize the date formats, or any other kind of data
			data = data.map(function (item) {
				item.date_added = moment(item.added_on).format('DD/MM/YYYY');
				item.time_added = moment(item.added_on).format('HH:mm');
				item.is_ready = item.status == 'reported';
				item.is_running = item.status == 'running';
				item.remote_control = item.options.hasOwnProperty('remotecontrol');
				item.show_rc_toggle = item.remote_control && item.is_running;
				return item;
			});

			this._draw(data);
		}

		// draws the table content from Handlebars into the table

	}, {
		key: '_draw',
		value: function _draw(data) {
			var template = HANDLEBARS_TEMPLATES['submission-task-table-body'];
			$(this.el).find('tbody').html(template({ tasks: data }));
			this.onRender($(this.el));
		}

		// clears the interval

	}, {
		key: '_clear',
		value: function _clear() {
			if (this.interval) clearInterval(this.interval);
			this.request_pending = false;
		}
	}, {
		key: 'setStatusText',
		value: function setStatusText(text) {
			$(this.el).find('tfoot .ajax-status').text(text);
		}
	}]);

	return SubmissionTaskTable;
}();

exports.SubmissionTaskTable = SubmissionTaskTable;

},{}],6:[function(require,module,exports){
'use strict';

var _InterfaceControllers = require('./components/InterfaceControllers');

var InterfaceControllers = _interopRequireWildcard(_InterfaceControllers);

var _FileTree = require('./components/FileTree');

var FileTree = _interopRequireWildcard(_FileTree);

var _Analysis = require('./components/Analysis');

var Analysis = _interopRequireWildcard(_Analysis);

var _SubmissionTaskTable = require('./components/SubmissionTaskTable');

function _interopRequireWildcard(obj) { if (obj && obj.__esModule) { return obj; } else { var newObj = {}; if (obj != null) { for (var key in obj) { if (Object.prototype.hasOwnProperty.call(obj, key)) newObj[key] = obj[key]; } } newObj.default = obj; return newObj; } }

// default values for the analysis options
var default_analysis_options = {
	'machine': 'default',
	'network-routing': 'internet',
	'options': {
		'enforce-timeout': false,
		'full-memory-dump': false,
		'enable-injection': true,
		'process-memory-dump': true,
		'simulated-human-interaction': true,
		'remote-control': false
	},
	'package': null,
	'priority': 1,
	'timeout': 120,
	'vpn': 'united-states',
	'available_vpns': [],
	'available_machines': []

	// default option set for the submission form
};var submission_options = [{
<<<<<<< HEAD
=======
	name: 'remote-control',
	label: 'Remote Control',
	description: 'Enables Guacamole UI for VM'
}, {
>>>>>>> 0f69e0b5
	name: 'enable-injection',
	label: 'Enable Injection',
	description: 'Enable behavioral analysis.'
}, {
	name: 'process-memory-dump',
	label: 'Process Memory Dump'
}, {
	name: 'full-memory-dump',
	label: 'Full Memory Dump',
	description: 'If Volatility has been enabled, process an entire VM memory dump with it.'
}, {
	name: 'enforce-timeout',
	label: 'Enforce Timeout'
}, {
	name: 'simulated-human-interaction',
	label: 'Enable Simulated Human Interaction',
	selected: true,
	description: 'disable this feature for a better experience when using Remote Control',
	showWhen: {
		'remote-control': true
	}
}];

// package field contents - hardcoded options vs auto-detected properties
// gets updated when packages come back that aren;t in this array in the response
// serialization code.
var default_package_selection_options = ['default', 'com', 'cpl', 'dll', 'doc', 'exe', 'generic', 'ie', 'ff', 'jar', 'js', 'jse', 'hta', 'msi', 'pdf', 'ppt', 'ps1', 'pub', 'python', 'vbs', 'wsf', 'xls', 'zip'];
var routing_prefs = {};

// appends a helper to handlebars for humanizing sizes
Handlebars.registerHelper('file_size', function (text) {
	return new Handlebars.SafeString(FileTree.humanizeBytes(parseInt(text)));
});

$(function () {

	var debugging = window.location.toString().indexOf('#debugging') !== -1;

	if (debugging) {
		console.debug('You run this module in debug mode. to disable it, remove #debugging from the url.');
		console.debug('Clicking analyze will output the JSON results to the console.');
		console.debug('Submitting is unavailable in this mode.');
		$('.flex-grid__footer').css('display', 'none');
	}

	if (document.getElementById('analysis-configuration') !== null) {

		// collects the entire ui of this page
		var analysis_ui = new Analysis.AnalysisInterface({
			container: document.getElementById('analysis-configuration'),
			// specifies the file tree configuration
			filetree: {
				config: {
					label: 'filetree',
					autoExpand: true,
					sidebar: document.getElementById('filetree-detail'),
					nameKey: 'filename', // name of the file name property
					isDirectory: function isDirectory(item) {
						return item.type === 'directory' || item.type === 'container';
					}
				},
				load: {
					url: '/submit/api/filetree',
					method: 'POST',
					params: {
						"submit_id": window.submit_id
					},
					error: function error(err) {

						var $ftErr = $('<div class="filetree-error">\n\t\t\t\t\t\t\t<div class="cross">\n\t\t\t\t\t\t\t\t<span class="cross-line"></span>\n\t\t\t\t\t\t\t\t<span class="cross-line"></span>\n\t\t\t\t\t\t\t</div>\n\t\t\t\t\t\t\t<p class="error-message">Something went wrong.</p>\n\t\t\t\t\t\t</div>');

						$(this.el).html($ftErr);
						setTimeout(function () {
							$ftErr.addClass('in');
						}, 500);

						// $(this.el).html(`<div class="filetree-error">
						// 	<div class="cross">
						// 		<span class="cross-line"></span>
						// 		<span class="cross-line"></span>
						// 	</div>
						// 	<p class="error-message">Something went wrong.</p>
						// </div>`);
					},
					serialize: function serialize(response) {

						// set up defaults for form and settings
						if (response.defaults) {
							default_analysis_options = response.defaults;

							// extract the routing settings and delete
							routing_prefs = default_analysis_options.routing;
							default_analysis_options.routing = routing_prefs.route;

							// format the vpns array to work for the form field, using a 'name-value']
							default_analysis_options.available_vpns = routing_prefs.vpns.map(function (vpn) {
								return {
									name: vpn,
									value: vpn
								};
							});

							// if we have 'null' for machines, force it to be mappable by replacing
							// it with an empty array instead.
							if (!default_analysis_options.machine) {
								default_analysis_options.machine = new Array();
							}

							// parse the available machines
							default_analysis_options.available_machines = default_analysis_options.machine.map(function (machine) {
								return {
									name: machine,
									value: machine
								};
							});

							// create a 'default=null' value
							default_analysis_options.available_machines.unshift({
								name: 'default',
								value: null
							});

							// set the value to 'default' (or null in this case)
							default_analysis_options.machine = default_analysis_options.available_machines[0].value;
						}

						analysis_ui.originalData = response.files;

						FileTree.FileTree.iterateFileStructure(response.files, function (item) {

							item.per_file_options = $.extend(new Object(), default_analysis_options);
							item.changed_properties = [];

							// machine guess: package options
							// - also preselects the package field if available

							if (item.package) {
								item.per_file_options['package'] = item.package;
								if (default_package_selection_options.indexOf(item.package) == -1) {
									default_package_selection_options.push(item.package);
								}
								item.changed_properties.push('package');
							}

							var parentContainer = FileTree.FileTree.getParentContainerName(item);
							if (parentContainer) item.arcname = parentContainer.filename;
						});

						default_package_selection_options = default_package_selection_options.map(function (opt) {
							return {
								name: opt,
								value: opt
							};
						});

						return response.files;
					}
				},
				transform: {
					file: function file(el, controller) {

						var self = this;

						// this = item
						var _$d = $(el).find('div');
						var size = FileTree.Label('size', FileTree.humanizeBytes(this.size));
						var info = FileTree.Label('info', '<i class="fa fa-info-circle"></i>', 'a');

						// adds the meta data
						_$d.append(info, size);

						if (this.duplicate) {
							var duplicate = FileTree.Label('duplicate', 'duplicate file');
							_$d.append(duplicate);
						}

						$(info).on('click', function (e) {
							e.stopImmediatePropagation();
							controller.detailView(self);
						});

						// make sure the filename is escaped to prevent XSS attacks
						this.filename = CuckooWeb.escapeHTML(this.filename);

						return el;
					},

					folder: function folder(el, controller) {

						var self = this;
						var _$d = $(el).find('div');
						var size = FileTree.Label('size', FileTree.humanizeBytes(FileTree.folderSize(this)));
						var archive, info;

						if (this.type === 'container') {
							_$d.addClass('archive-container');
						}

						_$d.append(size);

						if (!this.preview) {
							// _$d.find('strong').addClass('skip-auto-expand');
							_$d.parent().addClass('skip-auto-expand');
							archive = FileTree.Label('archive', 'Archive');

							if (this.type !== 'directory') {
								info = FileTree.Label('info', '<i class="fa fa-info-circle"></i>', 'a');
								_$d.prepend(info);

								// makes info circle clickable
								$(info).on('click', function (e) {
									e.stopImmediatePropagation();
									controller.detailView(self);
								});
							}
							_$d.append(archive);
						}

						return el;
					}
				},
				after: {
					selectionView: function selectionView() {},
					detailView: function detailView(el, filetree) {

						var item = this;
						var $per_file_options = $(el).find('.per-file-options')[0];

						if ($per_file_options) {
<<<<<<< HEAD

							// sets a value on a field
							var setFieldValue = function setFieldValue(value) {

								var field = fieldName(this.name);

=======

							// sets a value on a field
							var setFieldValue = function setFieldValue(value) {

								var field = fieldName(this.name);

>>>>>>> 0f69e0b5
								if (item.changed_properties.indexOf(field) == -1) {
									item.changed_properties.push(field);
								}

								item.per_file_options[field] = value;
							};

							// returns the fieldname as is


							var fieldName = function fieldName(str) {
								var spl = str.split('-');
								spl.splice(-1, 1);
								return spl.join('-');
							};

							var form = new InterfaceControllers.Form({
								container: $per_file_options,
								configure: function configure(form) {

									var network = new this.TopSelect({
										name: 'network-routing-' + item.filetree.index,
										title: 'Network Routing',
										doc_link: 'https://cuckoo.sh/docs/installation/host/routing.html',
										default: item.per_file_options['network-routing'],
										options: [{ name: 'none', value: 'none', disabled: routing_prefs['none'] === false }, { name: 'drop', value: 'drop', disabled: routing_prefs['drop'] === false }, { name: 'internet', value: 'internet', disabled: routing_prefs['internet'] === false }, { name: 'inetsim', value: 'inetsim', disabled: routing_prefs['inetsim'] === false }, { name: 'tor', value: 'tor', disabled: routing_prefs['tor'] === false }],
										extra_select: {
											title: 'VPN via',
											name: 'vpn-' + item.filetree.index,
											default: item.per_file_options['vpn'] || undefined,
											disabled: routing_prefs['vpn'] === false || default_analysis_options.available_vpns.length === 0,
											options: default_analysis_options.available_vpns
										}
									}).on('change', function (value) {
										item.per_file_options['network-routing'] = value;
										setFieldValue.call(this, value);
									});

									var pkg = new this.SimpleSelect({
										name: 'package-' + item.filetree.index,
										title: 'Package',
										doc_link: 'https://cuckoo.sh/docs/usage/packages.html',
										default: item.per_file_options['package'],
										options: default_package_selection_options
									}).on('change', function (value) {

										item.per_file_options['package'] = value;
										if (value == 'default') value = null;
										setFieldValue.call(this, value);
									});

									var priority = new this.TopSelect({
										name: 'piority-' + item.filetree.index,
										title: 'Priority',
										default: parseInt(item.per_file_options['priority']),
										options: [{ name: 'low', value: 1, className: 'priority-s' }, { name: 'medium', value: 2, className: 'priority-m' }, { name: 'high', value: 3, className: 'priority-l' }]
									}).on('change', function (value) {
										item.per_file_options['priority'] = value;
										setFieldValue.call(this, parseInt(value));
									});

									var timeout = new this.TopSelect({
										name: 'timeout-' + item.filetree.index,
										title: 'Timeout',
										default: item.per_file_options['timeout'],
										units: 'seconds',
										options: [{ name: 'short', value: 60, description: '60' }, { name: 'medium', value: 120, description: '120' }, { name: 'long', value: 300, description: '300' }, { name: 'custom', manual: true }]
									}).on('change', function (value) {
										item.per_file_options['timeout'] = value;
										setFieldValue.call(this, value);
									});

									var config = new this.ToggleList({
										name: 'options-' + item.filetree.index,
										title: 'Options',
										extraOptions: true,
										default: item.per_file_options['options'],
										options: submission_options,
										on: {
											init: function init() {

												/*
            	attach any predefined values to the stack
             */

												var custom = [];

												var default_options = this.options.map(function (item) {
													return item.name;
												});

												for (var default_option in this.default) {
													if (default_options.indexOf(default_option) == -1) {
														custom.push({
															key: default_option,
															value: this.default[default_option]
														});
													}
												}

												this.options_extra_predefined = custom;
											},
											change: function change(value) {
												item.per_file_options['options'] = value;
												setFieldValue.call(this, value);
											}
										}
									});

									var machine = new this.SimpleSelect({
										name: 'machine-' + item.filetree.index,
										title: 'Machine',
										default: item.per_file_options['machine'],
										options: default_analysis_options.available_machines
									}).on('change', function (value) {
										item.per_file_options['machine'] = value;
										setFieldValue.call(this, value);
									});

									form.add([network, [pkg, priority], timeout, config, machine]);

									form.draw();
								}
							});
						}
					}
				}
			},

			// specifies the form configuration
			form: {
				container: document.getElementById('submission-config'),
				configure: function configure(form) {

					// this configuration allows for dynamic (yes, dynamic) forms

					var network = new this.TopSelect({
						name: 'network-routing',
						title: 'Network Routing',
						default: default_analysis_options['routing'],
						doc_link: 'https://cuckoo.sh/docs/installation/host/routing.html',
						options: [{ name: 'none', value: 'none', disabled: routing_prefs['none'] === false }, { name: 'drop', value: 'drop', disabled: routing_prefs['drop'] === false }, { name: 'internet', value: 'internet', disabled: routing_prefs['internet'] === false }, { name: 'inetsim', value: 'inetsim', disabled: routing_prefs['inetsim'] === false }, { name: 'tor', value: 'tor', disabled: routing_prefs['tor'] === false }],
						extra_select: {
							title: 'VPN via',
							name: 'vpn',
							disabled: routing_prefs['vpn'] === false || default_analysis_options.available_vpns.length === 0,
							on: {
								change: function change() {
									// console.log('vpn changed');
								}
							},
							options: default_analysis_options.available_vpns
						}
					});

					var pkg = new this.SimpleSelect({
						name: 'package',
						title: 'Package',
						doc_link: 'https://cuckoo.sh/docs/usage/packages.html',
						default: default_analysis_options['package'],
						options: default_package_selection_options
					}).on('change', function (value) {

						// sets all items to the correct value of package, this does
						// not seem to work correctly, so this basically forces the
						// correct value.
						analysis_ui.filetree.each(function (item) {
							item.per_file_options.package = value;
						});
					});

					var priority = new this.TopSelect({
						name: 'priority',
						title: 'Priority',
						default: default_analysis_options['priority'],
						options: [{ name: 'low', value: 1, className: 'priority-s' }, { name: 'medium', value: 2, className: 'priority-m' }, { name: 'high', value: 3, className: 'priority-l' }]
					});

					var config = new this.ToggleList({
						name: 'options',
						title: 'Options',
						default: default_analysis_options['options'],
						extraOptions: true,
						options: submission_options
					});

					var machine = new this.SimpleSelect({
						name: 'machine',
						title: 'Machine',
						default: default_analysis_options['machine'],
						options: default_analysis_options['available_machines']
					});

					var timeout = new this.TopSelect({
						name: 'timeout',
						title: 'Timeout',
						default: default_analysis_options['timeout'],
						units: 'seconds',
						options: [{ name: 'short', value: 60, description: '60' }, { name: 'medium', value: 120, description: '120' }, { name: 'long', value: 300, description: '300' }, { name: 'custom', manual: true }]
					});

					// an array inside this array will render the elements in a split view
					form.add([network, [pkg, priority], timeout, config, machine]);
					form.draw();

					// this gets fired EVERY time one of the fields
					// insdie the form gets updated. it sends
					// back an object with all the current values of
					// the form instance.
					form.on('change', function (values) {

						function compareAndOverwrite(item) {

							// makes only exception rule for 'package'
							for (var val in values) {
								if (item.changed_properties && item.changed_properties.indexOf(val) == -1 && val !== 'package') {
									item.per_file_options[val] = values[val];
								}
							}
						}

						analysis_ui.filetree.each(function (item) {
							compareAndOverwrite(item);
						});

						// update any active detail views, respecting custom presets made
						// by the user. Actually 're-render' the current detail view to persist
						// default settings 'asynchonously' - as you would expect.
						if (analysis_ui.filetree.detailViewActive) {
							var active_index = analysis_ui.filetree.activeIndex;
							analysis_ui.filetree.detailView(analysis_ui.filetree.getIndex(active_index));
						}
					});
				}
			},
			// base configuration for the dnd uploader
			dndupload: {
				endpoint: '/submit/api/presubmit',
				target: 'div#dndsubmit',
				template: HANDLEBARS_TEMPLATES['dndupload'],
				success: function success(data, holder) {

					$(holder).removeClass('dropped');
					$(holder).addClass('done');

					// fake timeout
					setTimeout(function () {
						window.location.href = data.responseURL;
					}, 1000);
				},
				error: function error(uploader, holder) {
					$(holder).addClass('error');
				},
				progress: function progress(value, holder) {
					// thisArg is bound to the uploader
					if (value > 50 && !$(holder).hasClass('progress-half')) {
						$(holder).addClass('progress-half');
					}

					$(this.options.target).find(".alternate-progress").css('transform', 'translateY(' + (100 - value) + '%)');
				},
				dragstart: function dragstart(uploader, holder) {
					holder.classList.add('hover');
				},
				dragend: function dragend(uploader, holder) {
					holder.classList.remove('hover');
				},
				drop: function drop(uploader, holder) {
					holder.classList.remove('hover');
					holder.classList.add('dropped');
				}
			}
		});

		$('#start-analysis').bind('click', function (e) {

			e.preventDefault();

			var json = analysis_ui.getData({
				'submit_id': window.submit_id
			}, true);

			if (!JSON.parse(json).file_selection.length) {
				alert('Please select some files first.');
				return;
			}

			// $(".page-freeze").addClass('in');
			CuckooWeb.toggle_page_freeze(true, "We're processing your submission... This could take a few seconds.");

			if (debugging) {
				console.log(JSON.parse(json));
				return;
			}

			$.ajax({
				url: '/submit/api/submit',
				type: 'POST',
				dataType: 'json',
				contentType: "application/json; charset=utf-8",
				data: json,
				success: function success(data) {
					if (data.status === true) {
						// redirect to submission success page
						window.location = '/submit/post/' + data.submit_id;
					} else {
						// alert("Submission failed: " + data.message);
						CuckooWeb.error_page_freeze("Something went wrong! please try again.");
					}
				},
				error: function error() {
					console.log(arguments);
					// alert('submission failed! see the console for details.');
					CuckooWeb.error_page_freeze("Something went wrong! please try again.");
				}
			});
		});

		$("#reset-options").bind('click', function (e) {
			e.preventDefault();
		});

		$(".upload-module .grouped-buttons a").on('shown.bs.tab', function (e) {
			$(e.target).parent().find('a').removeClass('active');
			$(this).addClass('active');
		});

		// taken from the previous submit functionality
		$("input#urlhash").click(function () {

			var urls = $("textarea#presubmit_urlhash").val();
			if (urls == "") {
				return;
			}

			CuckooWeb.api_post("/submit/api/presubmit", {
				"data": urls,
				"type": "strings"
			}, function (data) {
				CuckooWeb.redirect("/submit/pre/" + data.submit_id);
			}, function (data) {
				console.log("err: " + data);
			});
		});
	}

	// submission task summary init
	if (document.getElementById('submission-task-table') !== null) {
		var taskTable = new _SubmissionTaskTable.SubmissionTaskTable({
			el: document.getElementById('submission-task-table'),
			task_ids: task_ids,
			debug: false, // set to true to do 10 calls max and stop
			refreshRate: 2500,
			onRender: function onRender(el) {
				// opens up the task in a new task, if this task has finished processing
				el.find('tbody > tr.finished').bind('click', function () {
					var id = $(this).data('taskId');
					window.open('/analysis/' + id);
				});
			}
		});
	}
});

},{"./components/Analysis":1,"./components/FileTree":3,"./components/InterfaceControllers":4,"./components/SubmissionTaskTable":5}]},{},[6])


//# sourceMappingURL=submission.js.map<|MERGE_RESOLUTION|>--- conflicted
+++ resolved
@@ -1,8 +1,4 @@
-<<<<<<< HEAD
 (function(){function r(e,n,t){function o(i,f){if(!n[i]){if(!e[i]){var c="function"==typeof require&&require;if(!f&&c)return c(i,!0);if(u)return u(i,!0);var a=new Error("Cannot find module '"+i+"'");throw a.code="MODULE_NOT_FOUND",a}var p=n[i]={exports:{}};e[i][0].call(p.exports,function(r){var n=e[i][1][r];return o(n||r)},p,p.exports,r,e,n,t)}return n[i].exports}for(var u="function"==typeof require&&require,i=0;i<t.length;i++)o(t[i]);return o}return r})()({1:[function(require,module,exports){
-=======
-(function(){function e(t,n,r){function s(o,u){if(!n[o]){if(!t[o]){var a=typeof require=="function"&&require;if(!u&&a)return a(o,!0);if(i)return i(o,!0);var f=new Error("Cannot find module '"+o+"'");throw f.code="MODULE_NOT_FOUND",f}var l=n[o]={exports:{}};t[o][0].call(l.exports,function(e){var n=t[o][1][e];return s(n?n:e)},l,l.exports,e,t,n,r)}return n[o].exports}var i=typeof require=="function"&&require;for(var o=0;o<r.length;o++)s(r[o]);return s}return e})()({1:[function(require,module,exports){
->>>>>>> 0f69e0b5
 'use strict';
 
 Object.defineProperty(exports, "__esModule", {
@@ -2400,13 +2396,10 @@
 
 	// default option set for the submission form
 };var submission_options = [{
-<<<<<<< HEAD
-=======
 	name: 'remote-control',
 	label: 'Remote Control',
 	description: 'Enables Guacamole UI for VM'
 }, {
->>>>>>> 0f69e0b5
 	name: 'enable-injection',
 	label: 'Enable Injection',
 	description: 'Enable behavioral analysis.'
@@ -2636,21 +2629,12 @@
 						var $per_file_options = $(el).find('.per-file-options')[0];
 
 						if ($per_file_options) {
-<<<<<<< HEAD
 
 							// sets a value on a field
 							var setFieldValue = function setFieldValue(value) {
 
 								var field = fieldName(this.name);
 
-=======
-
-							// sets a value on a field
-							var setFieldValue = function setFieldValue(value) {
-
-								var field = fieldName(this.name);
-
->>>>>>> 0f69e0b5
 								if (item.changed_properties.indexOf(field) == -1) {
 									item.changed_properties.push(field);
 								}
